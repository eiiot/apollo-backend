--- conflicted
+++ resolved
@@ -64,7 +64,6 @@
 }
 
 type Thing struct {
-<<<<<<< HEAD
 	Kind          string    `json:"kind"`
 	ID            string    `json:"id"`
 	Type          string    `json:"type"`
@@ -83,27 +82,7 @@
 	Title         string    `json:"title"`
 	URL           string    `json:"url"`
 	Flair         string    `json:"flair"`
-=======
-	Kind          string  `json:"kind"`
-	ID            string  `json:"id"`
-	Type          string  `json:"type"`
-	Author        string  `json:"author"`
-	Subject       string  `json:"subject"`
-	Body          string  `json:"body"`
-	CreatedAt     float64 `json:"created_utc"`
-	Context       string  `json:"context"`
-	ParentID      string  `json:"parent_id"`
-	LinkTitle     string  `json:"link_title"`
-	Destination   string  `json:"dest"`
-	Subreddit     string  `json:"subreddit"`
-	SubredditType string  `json:"subreddit_type"`
-	Score         int64   `json:"score"`
-	SelfText      string  `json:"selftext"`
-	Title         string  `json:"title"`
-	URL           string  `json:"url"`
-	Flair         string  `json:"flair"`
 	Thumbnail     string  `json:"thumbnail"`
->>>>>>> ee773875
 }
 
 func (t *Thing) FullName() string {
